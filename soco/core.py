# -*- coding: utf-8 -*-
# pylint: disable=C0302,fixme, protected-access
""" The core module contains the SoCo class that implements
the main entry to the SoCo functionality
"""

from __future__ import unicode_literals

import socket
import logging
import re
import requests
from functools import wraps

from .services import DeviceProperties, ContentDirectory
from .services import RenderingControl, AVTransport, ZoneGroupTopology
<<<<<<< HEAD
from .services import AlarmClock, zone_group_state_shared_cache
=======
from .services import AlarmClock, SystemProperties, MusicServices
>>>>>>> 2fd01f43
from .groups import ZoneGroup
from .exceptions import SoCoUPnPException, SoCoSlaveException
from .data_structures import DidlPlaylistContainer,\
    SearchResult, Queue, DidlObject, DidlMusicAlbum,\
    from_didl_string, to_didl_string, DidlResource
from .utils import really_utf8, camel_to_underscore, really_unicode,\
    url_escape_path
from .xml import XML
from soco import config
from soco.discovery import discover

_LOG = logging.getLogger(__name__)


class _ArgsSingleton(type):

    """ A metaclass which permits only a single instance of each derived class
    sharing the same `_class_group` class attribute to exist for any given set
    of positional arguments.

    Attempts to instantiate a second instance of a derived class, or another
    class with the same `_class_group`, with the same args will return the
    existing instance.

    For example:

    >>> class ArgsSingletonBase(object):
    ...     __metaclass__ = _ArgsSingleton
    ...
    >>> class First(ArgsSingletonBase):
    ...     _class_group = "greeting"
    ...     def __init__(self, param):
    ...         pass
    ...
    >>> class Second(ArgsSingletonBase):
    ...     _class_group = "greeting"
    ...     def __init__(self, param):
    ...         pass
    >>> assert First('hi') is First('hi')
    >>> assert First('hi') is First('bye')
    AssertionError
    >>> assert First('hi') is Second('hi')

     """
    _instances = {}

    def __call__(cls, *args, **kwargs):
        key = cls._class_group if hasattr(cls, '_class_group') else cls
        if key not in cls._instances:
            cls._instances[key] = {}
        if args not in cls._instances[key]:
            cls._instances[key][args] = super(_ArgsSingleton, cls).__call__(
                *args, **kwargs)
        return cls._instances[key][args]


class _SocoSingletonBase(  # pylint: disable=too-few-public-methods,no-init
        _ArgsSingleton(str('ArgsSingletonMeta'), (object,), {})):

    """ The base class for the SoCo class.

    Uses a Python 2 and 3 compatible method of declaring a metaclass. See, eg,
    here: http://www.artima.com/weblogs/viewpost.jsp?thread=236234 and
    here: http://mikewatkins.ca/2008/11/29/python-2-and-3-metaclasses/

    """
    pass


def only_on_master(function):
    """Decorator that raises SoCoSlaveException on master call on slave"""
    @wraps(function)
    def inner_function(self, *args, **kwargs):
        """Master checking inner function"""
        if not self.is_coordinator:
            message = 'The method or property "{0}" can only be called/used '\
                'on the coordinator in a group'.format(function.__name__)
            raise SoCoSlaveException(message)
        return function(self, *args, **kwargs)
    return inner_function


# pylint: disable=R0904,too-many-instance-attributes
class SoCo(_SocoSingletonBase):

    """A simple class for controlling a Sonos speaker.

    For any given set of arguments to __init__, only one instance of this class
    may be created. Subsequent attempts to create an instance with the same
    arguments will return the previously created instance. This means that all
    SoCo instances created with the same ip address are in fact the *same* SoCo
    instance, reflecting the real world position.

    Public functions::

        play -- Plays the current item.
        play_uri -- Plays a track or a music stream by URI.
        play_from_queue -- Plays an item in the queue.
        pause -- Pause the currently playing track.
        stop -- Stop the currently playing track.
        seek -- Move the currently playing track a given elapsed time.
        next -- Go to the next track.
        previous -- Go back to the previous track.
        switch_to_line_in -- Switch the speaker's input to line-in.
        switch_to_tv -- Switch the playbar speaker's input to TV.
        get_current_track_info -- Get information about the currently playing
                                  track.
        get_speaker_info -- Get information about the Sonos speaker.
        partymode -- Put all the speakers in the network in the same group.
        join -- Join this speaker to another "master" speaker.
        unjoin -- Remove this speaker from a group.
        get_queue -- Get information about the queue.
        get_artists -- Get artists from the music library
        get_album_artists -- Get album artists from the music library
        get_albums -- Get albums from the music library
        get_genres -- Get genres from the music library
        get_composers -- Get composers from the music library
        get_tracks -- Get tracks from the music library
        get_playlists -- Get playlists from the music library
        get_music_library_information -- Get information from the music library
        get_current_transport_info -- get speakers playing state
        browse_by_idstring -- Browse (get sub-elements) a given type
        add_uri_to_queue -- Adds an URI to the queue
        add_to_queue -- Add a track to the end of the queue
        remove_from_queue -- Remove a track from the queue
        clear_queue -- Remove all tracks from queue
        get_favorite_radio_shows -- Get favorite radio shows from Sonos'
                                    Radio app.
        get_favorite_radio_stations -- Get favorite radio stations.
        create_sonos_playlist -- Create a new empty Sonos playlist
        create_sonos_playlist_from_queue -- Create a new Sonos playlist
                                            from the current queue.
        add_item_to_sonos_playlist -- Adds a queueable item to a Sonos'
                                       playlist
        get_item_album_art_uri -- Get an item's Album Art absolute URI.
        search_track -- Search for an artist, artist's albums, or track.
        get_albums_for_artist -- Get albums for an artist.
        get_tracks_for_album -- Get tracks for an artist's album.
        start_library_update -- Trigger an update of the music library.

    Properties::

        uid -- The speaker's unique identifier
        household_id -- The speaker's household id
        mute -- The speaker's mute status.
        volume -- The speaker's volume.
        bass -- The speaker's bass EQ.
        treble -- The speaker's treble EQ.
        loudness -- The status of the speaker's loudness compensation.
        cross_fade -- The status of the speaker's crossfade.
        status_light -- The state of the Sonos status light.
        player_name  -- The speaker's name.
        play_mode -- The queue's repeat/shuffle settings.
        queue_size -- Get size of queue.
        library_updating -- Whether music library update is in progress.
        album_artist_display_option -- album artist display option
        is_playing_tv -- Is the playbar speaker input from TV?
        is_playing_radio -- Is the speaker input from radio?
        is_playing_line_in -- Is the speaker input from line-in?

    .. warning::

        These properties are not cached and will obtain information over the
        network, so may take longer than expected to set or return a value. It
        may be a good idea for you to cache the value in your own code.

    """

    _class_group = 'SoCo'

    # Key words used when performing searches
    SEARCH_TRANSLATION = {'artists': 'A:ARTIST',
                          'album_artists': 'A:ALBUMARTIST',
                          'albums': 'A:ALBUM',
                          'genres': 'A:GENRE',
                          'composers': 'A:COMPOSER',
                          'tracks': 'A:TRACKS',
                          'playlists': 'A:PLAYLISTS',
                          'share': 'S:',
                          'sonos_playlists': 'SQ:',
                          'categories': 'A:'}

    # pylint: disable=super-on-old-class
    def __init__(self, ip_address):
        # Note: Creation of a SoCo instance should be as cheap and quick as
        # possible. Do not make any network calls here
        super(SoCo, self).__init__()
        # Check if ip_address is a valid IPv4 representation.
        # Sonos does not (yet) support IPv6
        try:
            socket.inet_aton(ip_address)
        except socket.error:
            raise ValueError("Not a valid IP address string")
        #: The speaker's ip address
        self.ip_address = ip_address
        self.speaker_info = {}  # Stores information about the current speaker

        # The services which we use
        # pylint: disable=invalid-name
        self.avTransport = AVTransport(self)
        self.contentDirectory = ContentDirectory(self)
        self.deviceProperties = DeviceProperties(self)
        self.renderingControl = RenderingControl(self)
        self.zoneGroupTopology = ZoneGroupTopology(self)
        self.alarmClock = AlarmClock(self)
        self.systemProperties = SystemProperties(self)
        self.musicServices = MusicServices(self)

        # Some private attributes
        self._all_zones = set()
        self._groups = set()
        self._is_bridge = None
        self._is_coordinator = False
        self._player_name = None
        self._uid = None
        self._household_id = None
        self._visible_zones = set()
        self._zgs_cache = None

        _LOG.debug("Created SoCo instance for ip: %s", ip_address)

    def __str__(self):
        return "<{0} object at ip {1}>".format(
            self.__class__.__name__, self.ip_address)

    def __repr__(self):
        return '{0}("{1}")'.format(self.__class__.__name__, self.ip_address)

    @classmethod
    def any_soco(cls):
        """ Return any soco device, for when it doesn't matter which """

        # Try to obtain an existing instance, or use discover if necessary.
        # Note that this assumes that the existing instance has not left
        # the network.
        try:
            # pylint: disable=no-member
            device = list(cls._instances[cls._class_group].values())[0]
        except KeyError:
            device = discover().pop()
        return device

    @property
    def player_name(self):
        """  The speaker's name. A string. """
        # We could get the name like this:
        # result = self.deviceProperties.GetZoneAttributes()
        # return result["CurrentZoneName"]
        # but it is probably quicker to get it from the group topology
        # and take advantage of any caching
        self._parse_zone_group_state()
        return self._player_name

    @player_name.setter
    def player_name(self, playername):
        """ Set the speaker's name """
        self.deviceProperties.SetZoneAttributes([
            ('DesiredZoneName', playername),
            ('DesiredIcon', ''),
            ('DesiredConfiguration', '')
        ])

    @property
    def uid(self):
        """ A unique identifier.  Looks like: RINCON_000XXXXXXXXXX1400 """
        # Since this does not change over time (?) check whether we already
        # know the answer. If so, there is no need to go further
        if self._uid is not None:
            return self._uid
        # if not, we have to get it from the zone topology, which
        # is probably quicker than any alternative, since the zgt is probably
        # cached. This will set self._uid for us for next time, so we won't
        # have to do this again
        self._parse_zone_group_state()
        return self._uid
        # An alternative way of getting the uid is as follows:
        # self.device_description_url = \
        #    'http://{0}:1400/xml/device_description.xml'.format(
        #     self.ip_address)
        # response = requests.get(self.device_description_url).text
        # tree = XML.fromstring(response.encode('utf-8'))
        # udn = tree.findtext('.//{urn:schemas-upnp-org:device-1-0}UDN')
        # # the udn has a "uuid:" prefix before the uid, so we need to strip it
        # self._uid = uid = udn[5:]
        # return uid

    @property
    def household_id(self):
        """ A unique identifier for all players in a household.

        Looks like: Sonos_asahHKgjgJGjgjGjggjJgjJG34
       """
        # Since this does not change over time (?) check whether we already
        # know the answer. If so, return the cached version
        if self._household_id is None:
            self._household_id = self.deviceProperties.GetHouseholdID()[
                'CurrentHouseholdID']
        return self._household_id

    @property
    def is_visible(self):
        """ Is this zone visible? A zone might be invisible if, for example it
        is a bridge, or the slave part of stereo pair.

        return True or False

        """
        # We could do this:
        # invisible = self.deviceProperties.GetInvisible()['CurrentInvisible']
        # but it is better to do it in the following way, which uses the
        # zone group topology, to capitalise on any caching.
        return self in self.visible_zones

    @property
    def is_bridge(self):
        """ Is this zone a bridge? """
        # Since this does not change over time (?) check whether we already
        # know the answer. If so, there is no need to go further
        if self._is_bridge is not None:
            return self._is_bridge
        # if not, we have to get it from the zone topology. This will set
        # self._is_bridge for us for next time, so we won't have to do this
        # again
        self._parse_zone_group_state()
        return self._is_bridge

    @property
    def is_coordinator(self):
        """ Return True if this zone is a group coordinator, otherwise False.

        return True or False

        """
        # We could do this:
        # invisible = self.deviceProperties.GetInvisible()['CurrentInvisible']
        # but it is better to do it in the following way, which uses the
        # zone group topology, to capitalise on any caching.
        self._parse_zone_group_state()
        return self._is_coordinator

    @property
    def play_mode(self):
        """ The queue's play mode. Case-insensitive options are:

        NORMAL -- Turns off shuffle and repeat.
        REPEAT_ALL -- Turns on repeat and turns off shuffle.
        SHUFFLE -- Turns on shuffle *and* repeat. (It's strange, I know.)
        SHUFFLE_NOREPEAT -- Turns on shuffle and turns off repeat.

        """
        result = self.avTransport.GetTransportSettings([
            ('InstanceID', 0),
        ])
        return result['PlayMode']

    @play_mode.setter
    def play_mode(self, playmode):
        """ Set the speaker's mode """
        playmode = playmode.upper()
        if playmode not in PLAY_MODES:
            raise KeyError("'%s' is not a valid play mode" % playmode)

        self.avTransport.SetPlayMode([
            ('InstanceID', 0),
            ('NewPlayMode', playmode)
        ])

    @property
    @only_on_master  # Only for symmetry with the setter
    def cross_fade(self):
        """ The speaker's cross fade state.
        True if enabled, False otherwise """

        response = self.avTransport.GetCrossfadeMode([
            ('InstanceID', 0),
        ])
        cross_fade_state = response['CrossfadeMode']
        return True if int(cross_fade_state) else False

    @cross_fade.setter
    @only_on_master
    def cross_fade(self, crossfade):
        """ Set the speaker's cross fade state. """
        crossfade_value = '1' if crossfade else '0'
        self.avTransport.SetCrossfadeMode([
            ('InstanceID', 0),
            ('CrossfadeMode', crossfade_value)
        ])

    @only_on_master
    def play_from_queue(self, index, start=True):
        """ Play a track from the queue by index. The index number is
        required as an argument, where the first index is 0.

        index: the index of the track to play; first item in the queue is 0
        start: If the item that has been set should start playing

        Returns:
        True if the Sonos speaker successfully started playing the track.
        False if the track did not start (this may be because it was not
        requested to start because "start=False")

        Raises SoCoException (or a subclass) upon errors.

        """
        # Grab the speaker's information if we haven't already since we'll need
        # it in the next step.
        if not self.speaker_info:
            self.get_speaker_info()

        # first, set the queue itself as the source URI
        uri = 'x-rincon-queue:{0}#0'.format(self.uid)
        self.avTransport.SetAVTransportURI([
            ('InstanceID', 0),
            ('CurrentURI', uri),
            ('CurrentURIMetaData', '')
        ])

        # second, set the track number with a seek command
        self.avTransport.Seek([
            ('InstanceID', 0),
            ('Unit', 'TRACK_NR'),
            ('Target', index + 1)
        ])

        # finally, just play what's set if needed
        if start:
            return self.play()
        return False

    @only_on_master
    def play(self):
        """Play the currently selected track.

        Returns:
        True if the Sonos speaker successfully started playing the track.

        Raises SoCoException (or a subclass) upon errors.

        """
        self.avTransport.Play([
            ('InstanceID', 0),
            ('Speed', 1)
        ])

    @only_on_master
    def play_uri(self, uri='', meta='', title='', start=True):
        """ Play a given stream. Pauses the queue.
        If there is no metadata passed in and there is a title set then a
        metadata object will be created. This is often the case if you have
        a custom stream, it will need at least the title in the metadata in
        order to play.

        Arguments:
        uri -- URI of a stream to be played.
        meta -- The track metadata to show in the player, DIDL format.
        title -- The track title to show in the player
        start -- If the URI that has been set should start playing

        Returns:
        True if the Sonos speaker successfully started playing the track.
        False if the track did not start (this may be because it was not
        requested to start because "start=False")

        Raises SoCoException (or a subclass) upon errors.

        """
        if meta == '' and title != '':
            meta_template = '<DIDL-Lite xmlns:dc="http://purl.org/dc/elements'\
                '/1.1/" xmlns:upnp="urn:schemas-upnp-org:metadata-1-0/upnp/" '\
                'xmlns:r="urn:schemas-rinconnetworks-com:metadata-1-0/" '\
                'xmlns="urn:schemas-upnp-org:metadata-1-0/DIDL-Lite/">'\
                '<item id="R:0/0/0" parentID="R:0/0" restricted="true">'\
                '<dc:title>{title}</dc:title><upnp:class>'\
                'object.item.audioItem.audioBroadcast</upnp:class><desc '\
                'id="cdudn" nameSpace="urn:schemas-rinconnetworks-com:'\
                'metadata-1-0/">{service}</desc></item></DIDL-Lite>'
            tunein_service = 'SA_RINCON65031_'
            # Radio stations need to have at least a title to play
            meta = meta_template.format(title=title, service=tunein_service)

        self.avTransport.SetAVTransportURI([
            ('InstanceID', 0),
            ('CurrentURI', uri),
            ('CurrentURIMetaData', meta)
        ])
        # The track is enqueued, now play it if needed
        if start:
            return self.play()
        return False

    @only_on_master
    def pause(self):
        """ Pause the currently playing track.

        Returns:
        True if the Sonos speaker successfully paused the track.

        Raises SoCoException (or a subclass) upon errors.

        """
        self.avTransport.Pause([
            ('InstanceID', 0),
            ('Speed', 1)
        ])

    @only_on_master
    def stop(self):
        """ Stop the currently playing track.

        Returns:
        True if the Sonos speaker successfully stopped the playing track.

        Raises SoCoException (or a subclass) upon errors.

        """
        self.avTransport.Stop([
            ('InstanceID', 0),
            ('Speed', 1)
        ])

    @only_on_master
    def seek(self, timestamp):
        """ Seeks to a given timestamp in the current track, specified in the
        format of HH:MM:SS or H:MM:SS.

        Returns:
        True if the Sonos speaker successfully seeked to the timecode.

        Raises SoCoException (or a subclass) upon errors.

        """
        if not re.match(r'^[0-9][0-9]?:[0-9][0-9]:[0-9][0-9]$', timestamp):
            raise ValueError('invalid timestamp, use HH:MM:SS format')

        self.avTransport.Seek([
            ('InstanceID', 0),
            ('Unit', 'REL_TIME'),
            ('Target', timestamp)
        ])

    @only_on_master
    def next(self):
        """ Go to the next track.

        Returns:
        True if the Sonos speaker successfully skipped to the next track.

        Raises SoCoException (or a subclass) upon errors.

        Keep in mind that next() can return errors
        for a variety of reasons. For example, if the Sonos is streaming
        Pandora and you call next() several times in quick succession an error
        code will likely be returned (since Pandora has limits on how many
        songs can be skipped).

        """
        self.avTransport.Next([
            ('InstanceID', 0),
            ('Speed', 1)
        ])

    @only_on_master
    def previous(self):
        """ Go back to the previously played track.

        Returns:
        True if the Sonos speaker successfully went to the previous track.

        Raises SoCoException (or a subclass) upon errors.

        Keep in mind that previous() can return errors
        for a variety of reasons. For example, previous() will return an error
        code (error code 701) if the Sonos is streaming Pandora since you can't
        go back on tracks.

        """
        self.avTransport.Previous([
            ('InstanceID', 0),
            ('Speed', 1)
        ])

    @property
    def mute(self):
        """ The speaker's mute state. True if muted, False otherwise """

        response = self.renderingControl.GetMute([
            ('InstanceID', 0),
            ('Channel', 'Master')
        ])
        mute_state = response['CurrentMute']
        return True if int(mute_state) else False

    @mute.setter
    def mute(self, mute):
        """ Mute (or unmute) the speaker """
        mute_value = '1' if mute else '0'
        self.renderingControl.SetMute([
            ('InstanceID', 0),
            ('Channel', 'Master'),
            ('DesiredMute', mute_value)
        ])

    @property
    def volume(self):
        """ The speaker's volume. An integer between 0 and 100. """

        response = self.renderingControl.GetVolume([
            ('InstanceID', 0),
            ('Channel', 'Master'),
        ])
        volume = response['CurrentVolume']
        return int(volume)

    @volume.setter
    def volume(self, volume):
        """ Set the speaker's volume """
        volume = int(volume)
        volume = max(0, min(volume, 100))  # Coerce in range
        self.renderingControl.SetVolume([
            ('InstanceID', 0),
            ('Channel', 'Master'),
            ('DesiredVolume', volume)
        ])

    @property
    def bass(self):
        """ The speaker's bass EQ. An integer between -10 and 10. """

        response = self.renderingControl.GetBass([
            ('InstanceID', 0),
            ('Channel', 'Master'),
        ])
        bass = response['CurrentBass']
        return int(bass)

    @bass.setter
    def bass(self, bass):
        """ Set the speaker's bass """
        bass = int(bass)
        bass = max(-10, min(bass, 10))  # Coerce in range
        self.renderingControl.SetBass([
            ('InstanceID', 0),
            ('DesiredBass', bass)
        ])

    @property
    def treble(self):
        """ The speaker's treble EQ. An integer between -10 and 10. """

        response = self.renderingControl.GetTreble([
            ('InstanceID', 0),
            ('Channel', 'Master'),
        ])
        treble = response['CurrentTreble']
        return int(treble)

    @treble.setter
    def treble(self, treble):
        """ Set the speaker's treble """
        treble = int(treble)
        treble = max(-10, min(treble, 10))  # Coerce in range
        self.renderingControl.SetTreble([
            ('InstanceID', 0),
            ('DesiredTreble', treble)
        ])

    @property
    def loudness(self):
        """ The Sonos speaker's loudness compensation. True if on, otherwise
        False.

        Loudness is a complicated topic. You can find a nice summary about this
        feature here: http://forums.sonos.com/showthread.php?p=4698#post4698

        """
        response = self.renderingControl.GetLoudness([
            ('InstanceID', 0),
            ('Channel', 'Master'),
        ])
        loudness = response["CurrentLoudness"]
        return True if int(loudness) else False

    @loudness.setter
    def loudness(self, loudness):
        """ Switch on/off the speaker's loudness compensation """
        loudness_value = '1' if loudness else '0'
        self.renderingControl.SetLoudness([
            ('InstanceID', 0),
            ('Channel', 'Master'),
            ('DesiredLoudness', loudness_value)
        ])

    def _parse_zone_group_state(self):
        """ The Zone Group State contains a lot of useful information. Retrieve
        and parse it, and populate the relevant properties. """

# zoneGroupTopology.GetZoneGroupState()['ZoneGroupState'] returns XML like
# this:
#
# <ZoneGroups>
#   <ZoneGroup Coordinator="RINCON_000XXX1400" ID="RINCON_000XXXX1400:0">
#     <ZoneGroupMember
#         BootSeq="33"
#         Configuration="1"
#         Icon="x-rincon-roomicon:zoneextender"
#         Invisible="1"
#         IsZoneBridge="1"
#         Location="http://192.168.1.100:1400/xml/device_description.xml"
#         MinCompatibleVersion="22.0-00000"
#         SoftwareVersion="24.1-74200"
#         UUID="RINCON_000ZZZ1400"
#         ZoneName="BRIDGE"/>
#   </ZoneGroup>
#   <ZoneGroup Coordinator="RINCON_000XXX1400" ID="RINCON_000XXX1400:46">
#     <ZoneGroupMember
#         BootSeq="44"
#         Configuration="1"
#         Icon="x-rincon-roomicon:living"
#         Location="http://192.168.1.101:1400/xml/device_description.xml"
#         MinCompatibleVersion="22.0-00000"
#         SoftwareVersion="24.1-74200"
#         UUID="RINCON_000XXX1400"
#         ZoneName="Living Room"/>
#     <ZoneGroupMember
#         BootSeq="52"
#         Configuration="1"
#         Icon="x-rincon-roomicon:kitchen"
#         Location="http://192.168.1.102:1400/xml/device_description.xml"
#         MinCompatibleVersion="22.0-00000"
#         SoftwareVersion="24.1-74200"
#         UUID="RINCON_000YYY1400"
#         ZoneName="Kitchen"/>
#   </ZoneGroup>
# </ZoneGroups>
#

        def parse_zone_group_member(member_element):
            """ Parse a ZoneGroupMember or Satellite element from Zone Group
            State, create a SoCo instance for the member, set basic attributes
            and return it. """
            # Create a SoCo instance for each member. Because SoCo
            # instances are singletons, this is cheap if they have already
            # been created, and useful if they haven't. We can then
            # update various properties for that instance.
            member_attribs = member_element.attrib
            ip_addr = member_attribs['Location'].\
                split('//')[1].split(':')[0]
            zone = config.SOCO_CLASS(ip_addr)
            # uid doesn't change, but it's not harmful to (re)set it, in case
            # the zone is as yet unseen.
            zone._uid = member_attribs['UUID']
            zone._player_name = member_attribs['ZoneName']
            # add the zone to the set of all members, and to the set
            # of visible members if appropriate
            is_visible = False if member_attribs.get(
                'Invisible') == '1' else True
            if is_visible:
                self._visible_zones.add(zone)
            self._all_zones.add(zone)
            return zone

        # This is called quite frequently, so it is worth optimising it.
        # Maintain a private cache. If the zgt has not changed, there is no
        # need to repeat all the XML parsing. In addition, switch on network
        # caching for a short interval (5 secs).
        zgs = self.zoneGroupTopology.GetZoneGroupState(
            cache_timeout=5)['ZoneGroupState']
        if zgs == self._zgs_cache:
            return
        self._zgs_cache = zgs
        tree = XML.fromstring(zgs.encode('utf-8'))
        # Empty the set of all zone_groups
        self._groups.clear()
        # and the set of all members
        self._all_zones.clear()
        self._visible_zones.clear()
        # Loop over each ZoneGroup Element
        for group_element in tree.findall('ZoneGroup'):
            coordinator_uid = group_element.attrib['Coordinator']
            group_uid = group_element.attrib['ID']
            group_coordinator = None
            members = set()
            for member_element in group_element.findall('ZoneGroupMember'):
                zone = parse_zone_group_member(member_element)
                # Perform extra processing relevant to direct zone group
                # members
                #
                # If this element has the same UUID as the coordinator, it is
                # the coordinator
                if zone._uid == coordinator_uid:
                    group_coordinator = zone
                    zone._is_coordinator = True
                else:
                    zone._is_coordinator = False
                # is_bridge doesn't change, but it does no real harm to
                # set/reset it here, just in case the zone has not been seen
                # before
                zone._is_bridge = True if member_element.attrib.get(
                    'IsZoneBridge') == '1' else False
                # add the zone to the members for this group
                members.add(zone)
                # Loop over Satellite elements if present, and process as for
                # ZoneGroup elements
                for satellite_element in member_element.findall('Satellite'):
                    zone = parse_zone_group_member(satellite_element)
                    # Assume a satellite can't be a bridge or coordinator, so
                    # no need to check.
                    #
                    # Add the zone to the members for this group.
                    members.add(zone)
                # Now create a ZoneGroup with this info and add it to the list
                # of groups
            self._groups.add(ZoneGroup(group_uid, group_coordinator, members))

    @property
    def all_groups(self):
        """  Return a set of all the available groups"""
        self._parse_zone_group_state()
        return self._groups

    @property
    def group(self):
        """The Zone Group of which this device is a member.

        group will be None if this zone is a slave in a stereo pair."""

        for group in self.all_groups:
            if self in group:
                return group
        return None

        # To get the group directly from the network, try the code below
        # though it is probably slower than that above
        # current_group_id = self.zoneGroupTopology.GetZoneGroupAttributes()[
        #     'CurrentZoneGroupID']
        # if current_group_id:
        #     for group in self.all_groups:
        #         if group.uid == current_group_id:
        #             return group
        # else:
        #     return None

    @property
    def all_zones(self):
        """ Return a set of all the available zones"""
        self._parse_zone_group_state()
        return self._all_zones

    @property
    def visible_zones(self):
        """ Return an set of all visible zones"""
        self._parse_zone_group_state()
        return self._visible_zones

    def partymode(self):
        """ Put all the speakers in the network in the same group, a.k.a Party
        Mode.

        This blog shows the initial research responsible for this:
        http://blog.travelmarx.com/2010/06/exploring-sonos-via-upnp.html

        The trick seems to be (only tested on a two-speaker setup) to tell each
        speaker which to join. There's probably a bit more to it if multiple
        groups have been defined.

        """
        # Tell every other visible zone to join this one
        # pylint: disable = expression-not-assigned
        [zone.join(self) for zone in self.visible_zones if zone is not self]

    def join(self, master):
        """ Join this speaker to another "master" speaker.

        ..  note:: The signature of this method has changed in 0.8. It now
            requires a SoCo instance to be passed as `master`, not an IP
            address

        """
        self.avTransport.SetAVTransportURI([
            ('InstanceID', 0),
            ('CurrentURI', 'x-rincon:{0}'.format(master.uid)),
            ('CurrentURIMetaData', '')
        ])
<<<<<<< HEAD
        zone_group_state_shared_cache.clear()
        self._parse_zone_group_state()
=======
>>>>>>> 2fd01f43

    def unjoin(self):
        """ Remove this speaker from a group.

        Seems to work ok even if you remove what was previously the group
        master from it's own group. If the speaker was not in a group also
        returns ok.

        Returns:
        True if this speaker has left the group.

        Raises SoCoException (or a subclass) upon errors.

        """

        self.avTransport.BecomeCoordinatorOfStandaloneGroup([
            ('InstanceID', 0)
        ])
<<<<<<< HEAD
        zone_group_state_shared_cache.clear()
        self._parse_zone_group_state()
=======
>>>>>>> 2fd01f43

    def switch_to_line_in(self):
        """ Switch the speaker's input to line-in.

        Returns:
        True if the Sonos speaker successfully switched to line-in.

        If an error occurs, we'll attempt to parse the error and return a UPnP
        error code. If that fails, the raw response sent back from the Sonos
        speaker will be returned.

        Raises SoCoException (or a subclass) upon errors.

        """

        self.avTransport.SetAVTransportURI([
            ('InstanceID', 0),
            ('CurrentURI', 'x-rincon-stream:{0}'.format(self.uid)),
            ('CurrentURIMetaData', '')
        ])
<<<<<<< HEAD

    @property
    def is_playing_radio(self):
        """ Is the speaker playing radio?

        return True or False
        """
        response = self.avTransport.GetPositionInfo([
            ('InstanceID', 0),
            ('Channel', 'Master')
        ])
        track_uri = response['TrackURI']
        return re.match(r'^x-rincon-mp3radio:', track_uri) is not None

    @property
    def is_playing_line_in(self):
        """ Is the speaker playing line-in?

        return True or False
        """
        response = self.avTransport.GetPositionInfo([
            ('InstanceID', 0),
            ('Channel', 'Master')
        ])
        track_uri = response['TrackURI']
        return re.match(r'^x-rincon-stream:', track_uri) is not None

    @property
    def is_playing_tv(self):
        """ Is the playbar speaker input from TV?

        return True or False
        """
        response = self.avTransport.GetPositionInfo([
            ('InstanceID', 0),
            ('Channel', 'Master')
        ])
        track_uri = response['TrackURI']
        return re.match(r'^x-sonos-htastream:', track_uri) is not None
=======
>>>>>>> 2fd01f43

    def switch_to_tv(self):
        """ Switch the playbar speaker's input to TV.

        Returns:
        True if the Sonos speaker successfully switched to TV.

        If an error occurs, we'll attempt to parse the error and return a UPnP
        error code. If that fails, the raw response sent back from the Sonos
        speaker will be returned.

        Raises SoCoException (or a subclass) upon errors.

        """

        self.avTransport.SetAVTransportURI([
            ('InstanceID', 0),
            ('CurrentURI', 'x-sonos-htastream:{0}:spdif'.format(self.uid)),
            ('CurrentURIMetaData', '')
        ])

    @property
    def status_light(self):
        """ The white Sonos status light between the mute button and the volume
        up button on the speaker. True if on, otherwise False.

        """
        result = self.deviceProperties.GetLEDState()
        LEDState = result["CurrentLEDState"]  # pylint: disable=invalid-name
        return True if LEDState == "On" else False

    @status_light.setter
    def status_light(self, led_on):
        """ Switch on/off the speaker's status light """
        led_state = 'On' if led_on else 'Off'
        self.deviceProperties.SetLEDState([
            ('DesiredLEDState', led_state),
        ])

    def _build_album_art_full_uri(self, url):
        """ Ensure an Album Art URI is an absolute URI

        :param url: The album art URI
        """

        # Add on the full album art link, as the URI version
        # does not include the ipaddress
        if not url.startswith(('http:', 'https:')):
            url = 'http://' + self.ip_address + ':1400' + url
        return url

    def get_current_track_info(self):
        """ Get information about the currently playing track.

        Returns:
        A dictionary containing the following information about the currently
        playing track: playlist_position, duration, title, artist, album,
        position and a link to the album art.

        If we're unable to return data for a field, we'll return an empty
        string. This can happen for all kinds of reasons so be sure to check
        values. For example, a track may not have complete metadata and be
        missing an album name. In this case track['album'] will be an empty
        string.

        """
        response = self.avTransport.GetPositionInfo([
            ('InstanceID', 0),
            ('Channel', 'Master')
        ])

        track = {'title': '', 'artist': '', 'album': '', 'album_art': '',
                 'position': ''}
        track['playlist_position'] = response['Track']
        track['duration'] = response['TrackDuration']
        track['uri'] = response['TrackURI']
        track['position'] = response['RelTime']

        metadata = response['TrackMetaData']
        # Store the entire Metadata entry in the track, this can then be
        # used if needed by the client to restart a given URI
        track['metadata'] = metadata
        # Duration seems to be '0:00:00' when listening to radio
        if metadata != '' and track['duration'] == '0:00:00':
            metadata = XML.fromstring(really_utf8(metadata))
            # Try parse trackinfo
            trackinfo = metadata.findtext('.//{urn:schemas-rinconnetworks-com:'
                                          'metadata-1-0/}streamContent')
            index = trackinfo.find(' - ')

            if index > -1:
                track['artist'] = trackinfo[:index]
                track['title'] = trackinfo[index + 3:]
            else:
                # Might find some kind of title anyway in metadata
                track['title'] = metadata.findtext('.//{http://purl.org/dc/'
                                                   'elements/1.1/}title')
                if not track['title']:
                    _LOG.warning('Could not handle track info: "%s"',
                                 trackinfo)
                    track['title'] = trackinfo

        # If the speaker is playing from the line-in source, querying for track
        # metadata will return "NOT_IMPLEMENTED".
        elif metadata not in ('', 'NOT_IMPLEMENTED', None):
            # Track metadata is returned in DIDL-Lite format
            metadata = XML.fromstring(really_utf8(metadata))
            md_title = metadata.findtext(
                './/{http://purl.org/dc/elements/1.1/}title')
            md_artist = metadata.findtext(
                './/{http://purl.org/dc/elements/1.1/}creator')
            md_album = metadata.findtext(
                './/{urn:schemas-upnp-org:metadata-1-0/upnp/}album')

            track['title'] = ""
            if md_title:
                track['title'] = md_title
            track['artist'] = ""
            if md_artist:
                track['artist'] = md_artist
            track['album'] = ""
            if md_album:
                track['album'] = md_album

            album_art_url = metadata.findtext(
                './/{urn:schemas-upnp-org:metadata-1-0/upnp/}albumArtURI')
            if album_art_url is not None:
                track['album_art'] = self._build_album_art_full_uri(
                    album_art_url)

        return track

    def get_speaker_info(self, refresh=False):
        """ Get information about the Sonos speaker.

        Arguments:
        refresh -- Refresh the speaker info cache.

        Returns:
        Information about the Sonos speaker, such as the UID, MAC Address, and
        Zone Name.

        """
        if self.speaker_info and refresh is False:
            return self.speaker_info
        else:
            response = requests.get('http://' + self.ip_address +
                                    ':1400/xml/device_description.xml')
            dom = XML.fromstring(response.content.encode('UTF-8'))

        device = dom.find('{urn:schemas-upnp-org:device-1-0}device')
        if device is not None:
            self.speaker_info['zone_name'] = device.findtext(
                '{urn:schemas-upnp-org:device-1-0}roomName')

            # no zone icon in device_description.xml -> player icon
            self.speaker_info['player_icon'] = device.findtext(
                '{urn:schemas-upnp-org:device-1-0}iconList/'
                '{urn:schemas-upnp-org:device-1-0}icon/'
                '{urn:schemas-upnp-org:device-1-0}url'
            )

            self.speaker_info['uid'] = self.uid
            self.speaker_info['serial_number'] = device.findtext(
                '{urn:schemas-upnp-org:device-1-0}serialNum')
            self.speaker_info['software_version'] = device.findtext(
                '{urn:schemas-upnp-org:device-1-0}softwareVersion')
            self.speaker_info['hardware_version'] = device.findtext(
                '{urn:schemas-upnp-org:device-1-0}hardwareVersion')
            self.speaker_info['model_number'] = device.findtext(
                '{urn:schemas-upnp-org:device-1-0}modelNumber')
            self.speaker_info['model_name'] = device.findtext(
                '{urn:schemas-upnp-org:device-1-0}modelName')
            self.speaker_info['display_version'] = device.findtext(
                '{urn:schemas-upnp-org:device-1-0}displayVersion')

            # no mac adress - extract from serial number
            mac = self.speaker_info['serial_number'].split(':')[0]
            self.speaker_info['mac_address'] = mac

            return self.speaker_info

    def get_current_transport_info(self):
        """ Get the current playback state

        Returns:
        A dictionary containing the following information about the speakers
        playing state
        current_transport_state (PLAYING, PAUSED_PLAYBACK, STOPPED),
        current_trasnport_status (OK, ?), current_speed(1,?)

        This allows us to know if speaker is playing or not. Don't know other
        states of CurrentTransportStatus and CurrentSpeed.

        """
        response = self.avTransport.GetTransportInfo([
            ('InstanceID', 0),
        ])

        playstate = {
            'current_transport_status': '',
            'current_transport_state': '',
            'current_transport_speed': ''
        }

        playstate['current_transport_state'] = \
            response['CurrentTransportState']
        playstate['current_transport_status'] = \
            response['CurrentTransportStatus']
        playstate['current_transport_speed'] = response['CurrentSpeed']

        return playstate

    def get_queue(self, start=0, max_items=100, full_album_art_uri=False):
        """ Get information about the queue

        :param start: Starting number of returned matches
        :param max_items: Maximum number of returned matches
        :param full_album_art_uri: If the album art URI should include the
            IP address
        :returns: A :py:class:`~.soco.data_structures.Queue` object

        This method is heavly based on Sam Soffes (aka soffes) ruby
        implementation

        """
        queue = []
        response = self.contentDirectory.Browse([
            ('ObjectID', 'Q:0'),
            ('BrowseFlag', 'BrowseDirectChildren'),
            ('Filter', '*'),
            ('StartingIndex', start),
            ('RequestedCount', max_items),
            ('SortCriteria', '')
        ])
        result = response['Result']

        metadata = {}
        for tag in ['NumberReturned', 'TotalMatches', 'UpdateID']:
            metadata[camel_to_underscore(tag)] = int(response[tag])

        # I'm not sure this necessary (any more). Even with an empty queue,
        # there is still a result object. This shoud be investigated.
        if not result:
            # pylint: disable=star-args
            return Queue(queue, **metadata)

        items = from_didl_string(result)
        for item in items:
            # Check if the album art URI should be fully qualified
            if full_album_art_uri:
                self._update_album_art_to_full_uri(item)
            queue.append(item)

        # pylint: disable=star-args
        return Queue(queue, **metadata)

    @property
    def queue_size(self):
        """ Get size of queue """
        response = self.contentDirectory.Browse([
            ('ObjectID', 'Q:0'),
            ('BrowseFlag', 'BrowseMetadata'),
            ('Filter', '*'),
            ('StartingIndex', 0),
            ('RequestedCount', 1),
            ('SortCriteria', '')
        ])
        dom = XML.fromstring(really_utf8(response['Result']))

        queue_size = None
        container = dom.find(
            '{urn:schemas-upnp-org:metadata-1-0/DIDL-Lite/}container')
        if container is not None:
            child_count = container.get('childCount')
            if child_count is not None:
                queue_size = int(child_count)

        return queue_size

    def get_sonos_playlists(self, *args, **kwargs):
        """ Convenience method for:
            get_music_library_information('sonos_playlists')
            Refer to the docstring for that method

        """
        args = tuple(['sonos_playlists'] + list(args))
        return self.get_music_library_information(*args, **kwargs)

    def get_artists(self, *args, **kwargs):
        """ Convenience method for :py:meth:`get_music_library_information`
        with `search_type='artists'`. For details on remaining arguments refer
        to the docstring for that method.

        """
        args = tuple(['artists'] + list(args))
        return self.get_music_library_information(*args, **kwargs)

    def get_album_artists(self, *args, **kwargs):
        """ Convenience method for :py:meth:`get_music_library_information`
        with `search_type='album_artists'`. For details on remaining arguments
        refer to the docstring for that method.

        """
        args = tuple(['album_artists'] + list(args))
        return self.get_music_library_information(*args, **kwargs)

    def get_albums(self, *args, **kwargs):
        """ Convenience method for :py:meth:`get_music_library_information`
        with `search_type='albums'`. For details on remaining arguments refer
        to the docstring for that method.

        """
        args = tuple(['albums'] + list(args))
        return self.get_music_library_information(*args, **kwargs)

    def get_genres(self, *args, **kwargs):
        """ Convenience method for :py:meth:`get_music_library_information`
        with `search_type='genres'`. For details on remaining arguments refer
        to the docstring for that method.

        """
        args = tuple(['genres'] + list(args))
        return self.get_music_library_information(*args, **kwargs)

    def get_composers(self, *args, **kwargs):
        """ Convenience method for :py:meth:`get_music_library_information`
        with `search_type='composers'`. For details on remaining arguments
        refer to the docstring for that method.

        """
        args = tuple(['composers'] + list(args))
        return self.get_music_library_information(*args, **kwargs)

    def get_tracks(self, *args, **kwargs):
        """ Convenience method for :py:meth:`get_music_library_information`
        with `search_type='tracks'`. For details on remaining arguments refer
        to the docstring for that method.

        """
        args = tuple(['tracks'] + list(args))
        return self.get_music_library_information(*args, **kwargs)

    def get_playlists(self, *args, **kwargs):
        """ Convenience method for :py:meth:`get_music_library_information`
        with `search_type='playlists'`. For details on remaining arguments
        refer to the docstring for that method.

        NOTE: The playlists that are referred to here are the playlist (files)
        imported from the music library, they are not the Sonos playlists.

        """
        args = tuple(['playlists'] + list(args))
        return self.get_music_library_information(*args, **kwargs)

    # pylint: disable=too-many-locals, too-many-arguments, too-many-branches
    def get_music_library_information(self, search_type, start=0,
                                      max_items=100, full_album_art_uri=False,
                                      search_term=None, subcategories=None,
                                      complete_result=False):
        """ Retrieve music information objects from the music library

        This method is the main method to get music information items, like
        e.g. tracks, albums etc., from the music library with. It can be used
        in a few different ways:

        The **search_term** argument performs a fuzzy search on that string in
        the results, so e.g calling::

          get_music_library_items('artist', search_term='Metallica')

        will perform a fuzzy search for the term 'Metallica' among all the
        artists.

        Using the **subcategories** argument, will jump directly into that
        subcategory of the search and return results from there. So. e.g
        knowing that among the artist is one called 'Metallica', calling::

          get_music_library_items('artist', subcategories=['Metallica'])

        will jump directly into the 'Metallica' sub category and return the
        albums associated with Metallica and::

          get_music_library_items('artist', subcategories=['Metallica',
                                                           'Black'])

        will return the tracks of the album 'Black' by the artist 'Metallica'.
        The order of sub category types is: Genres->Artists->Albums->Tracks.
        It is also possible to combine the two, to perform a fuzzy search in a
        sub category.

        The **start**, **max_items** and **complete_result** arguments all
        has to do with paging of the results. Per default, the searches are
        always paged, because there is a limit to how many items we can get at
        a time. This paging is exposed to the user with the start and max_items
        arguments. So calling::

          get_music_library_items('artists', start=0, max_items=100)
          get_music_library_items('artists', start=100, max_items=100)

        will get the first and next 100 items, respectively. It is also
        possible to ask for all the elements at once::

          get_music_library_items('artists', complete_result=True)

        This will perform the paging internally and simply return all the
        items.

        :param search_type: The kind of information to retrieve. Can be one of:
            'artists', 'album_artists', 'albums', 'genres', 'composers',
            'tracks', 'share', 'sonos_playlists', and 'playlists', where
            playlists are the imported file based playlists from the
            music library
        :param start: Starting number of returned matches (zero based).
        :param max_items: Maximum number of returned matches. NOTE: The maximum
            may be restricted by the unit, presumably due to transfer
            size consideration, so check the returned number against the
            requested.
        :param full_album_art_uri: If the album art URI should include the
            IP address
        :param search_term: A string that will be used to perform a fuzzy
            search among the search results. If used in combination with
            subcategories, the fuzzy search will be performed in the
            subcategory
        :param subcategories: A list of strings that indicate one or more
            subcategories to dive into
        :param complete_result: Will disable paging (ignore start and
            max_items) and return all results for the search. WARNING! Getting
            e.g. all the tracks in a large collection might take some time.
        :returns: A :py:class:`~.soco.data_structures.SearchResult` object
        :raises: :py:class:`SoCoException` upon errors

        NOTE: The playlists that are returned with the 'playlists' search, are
        the playlists imported from (files in) the music library, they are not
        the Sonos playlists.

        The information about the which searches can be performed and the form
        of the query has been gathered from the Janos project:
        http://sourceforge.net/projects/janos/ Props to the authors of that
        project.

        """
        search = self.SEARCH_TRANSLATION[search_type]

        # Add sub categories
        if subcategories is not None:
            for category in subcategories:
                search += '/' + url_escape_path(really_unicode(category))
        # Add fuzzy search
        if search_term is not None:
            search += ':' + url_escape_path(really_unicode(search_term))

        item_list = []
        metadata = {'total_matches': 100000}
        while len(item_list) < metadata['total_matches']:
            # Change start and max for complete searches
            if complete_result:
                start, max_items = len(item_list), 100000

            # Try and get this batch of results
            try:
                response, metadata =\
                    self._music_lib_search(search, start, max_items)
            except SoCoUPnPException as exception:
                # 'No such object' UPnP errors
                if exception.error_code == '701':
                    return SearchResult([], search_type, 0, 0, None)
                else:
                    raise exception

            # Parse the results
            items = from_didl_string(response['Result'])
            for item in items:
                # Check if the album art URI should be fully qualified
                if full_album_art_uri:
                    self._update_album_art_to_full_uri(item)
                # Append the item to the list
                item_list.append(item)

            # If we are not after the complete results, the stop after 1
            # iteration
            if not complete_result:
                break

        metadata['search_type'] = search_type
        if complete_result:
            metadata['number_returned'] = len(item_list)

        # pylint: disable=star-args
        return SearchResult(item_list, **metadata)

    def browse(self, ml_item=None, start=0, max_items=100,
               full_album_art_uri=False, search_term=None, subcategories=None):
        """Browse (get sub-elements) a music library item

        :param ml_item: The MusicLibraryItem to browse, if left out or passed
            None, the items at the base level will be returned
        :type ml_item: MusicLibraryItem
        :param start: The starting index of the results
        :type start: int
        :param max_items: The maximum number of items to return
        :type max_items: int
        :param full_album_art_uri: If the album art URI should include the IP
            address
        :type full_album_art_uri: bool
        :param search_term: A string that will be used to perform a fuzzy
            search among the search results. If used in combination with
            subcategories, the fuzzy search will be performed on the
            subcategory. NOTE: Searching will not work if ml_item is None.
        :type search_term: str
        :param subcategories: A list of strings that indicate one or more
            subcategories to dive into. NOTE: Providing sub categories will
            not work if ml_item is None.
        :type subcategories: list
        :returns: A :py:class:`~.soco.data_structures.SearchResult` object
        :rtype: :py:class:`~.soco.data_structures.SearchResult`
        :raises: AttributeError: If ``ml_item`` has no ``item_id`` attribute
            SoCoUPnPException: With ``error_code='701'`` if the item cannot be
            browsed
        """
        if ml_item is None:
            search = 'A:'
        else:
            search = ml_item.item_id

        # Add sub categories
        if subcategories is not None:
            for category in subcategories:
                search += '/' + url_escape_path(really_unicode(category))
        # Add fuzzy search
        if search_term is not None:
            search += ':' + url_escape_path(really_unicode(search_term))

        try:
            response, metadata =\
                self._music_lib_search(search, start, max_items)
        except SoCoUPnPException as exception:
            # 'No such object' UPnP errors
            if exception.error_code == '701':
                return SearchResult([], 'browse', 0, 0, None)
            else:
                raise exception
        metadata['search_type'] = 'browse'

        # Parse the results
        containers = from_didl_string(response['Result'])
        item_list = []
        for container in containers:
            # Check if the album art URI should be fully qualified
            if full_album_art_uri:
                self._update_album_art_to_full_uri(container)
            item_list.append(container)

        # pylint: disable=star-args
        return SearchResult(item_list, **metadata)

    # pylint: disable=too-many-arguments
    def browse_by_idstring(self, search_type, idstring, start=0,
                           max_items=100, full_album_art_uri=False):
        """Browse (get sub-elements) a given type

        :param search_type: The kind of information to retrieve. Can be one of:
            'artists', 'album_artists', 'albums', 'genres', 'composers',
            'tracks', 'share', 'sonos_playlists', and 'playlists', where
            playlists are the imported file based playlists from the
            music library
        :param idstring: String ID to search for
        :param start: Starting number of returned matches
        :param max_items: Maximum number of returned matches. NOTE: The maximum
            may be restricted by the unit, presumably due to transfer
            size consideration, so check the returned number against the
            requested.
        :param full_album_art_uri: If the album art URI should include the
                IP address
        :returns: A dictionary with metadata for the search, with the
            keys 'number_returned', 'update_id', 'total_matches' and an
            'item_list' list with the search results.
        """
        search = self.SEARCH_TRANSLATION[search_type]

        # Check if the string ID already has the type, if so we do not want to
        # add one also Imported playlist have a full path to them, so they do
        # not require the A:PLAYLISTS part first
        if idstring.startswith(search) or (search_type == 'playlists'):
            search = ""

        search_item_id = search + idstring
        search_uri = "#" + search_item_id
        # Not sure about the res protocol. But this seems to work
        res = [DidlResource(
            uri=search_uri, protocol_info="x-rincon-playlist:*:*:*")]
        search_item = DidlObject(
            resources=res, title='', parent_id='',
            item_id=search_item_id)

        # Call the base version
        return self.browse(search_item, start, max_items, full_album_art_uri)

    def _music_lib_search(self, search, start, max_items):
        """Perform a music library search and extract search numbers

        You can get an overview of all the relevant search prefixes (like
        'A:') and their meaning with the request:

        .. code ::

         response = device.contentDirectory.Browse([
             ('ObjectID', '0'),
             ('BrowseFlag', 'BrowseDirectChildren'),
             ('Filter', '*'),
             ('StartingIndex', 0),
             ('RequestedCount', 100),
             ('SortCriteria', '')
         ])

        Args:
            search (str): The ID to search
            start: The index of the forst item to return
            max_items: The maximum number of items to return

        Returns:
            tuple: (response, metadata) where response is the returned metadata
                and metadata is a dict with the 'number_returned',
                'total_matches' and 'update_id' integers
        """
        response = self.contentDirectory.Browse([
            ('ObjectID', search),
            ('BrowseFlag', 'BrowseDirectChildren'),
            ('Filter', '*'),
            ('StartingIndex', start),
            ('RequestedCount', max_items),
            ('SortCriteria', '')
        ])

        # Get result information
        metadata = {}
        for tag in ['NumberReturned', 'TotalMatches', 'UpdateID']:
            metadata[camel_to_underscore(tag)] = int(response[tag])
        return response, metadata

    @only_on_master
    def add_uri_to_queue(self, uri):
        """Adds the URI to the queue

        :param uri: The URI to be added to the queue
        :type uri: str
        """
        # FIXME: The res.protocol_info should probably represent the mime type
        # etc of the uri. But this seems OK.
        res = [DidlResource(uri=uri, protocol_info="x-rincon-playlist:*:*:*")]
        item = DidlObject(resources=res, title='', parent_id='', item_id='')
        return self.add_to_queue(item)

    @only_on_master
    def add_to_queue(self, queueable_item):
        """ Adds a queueable item to the queue """
        metadata = to_didl_string(queueable_item)
        response = self.avTransport.AddURIToQueue([
            ('InstanceID', 0),
            ('EnqueuedURI', queueable_item.resources[0].uri),
            ('EnqueuedURIMetaData', metadata),
            ('DesiredFirstTrackNumberEnqueued', 0),
            ('EnqueueAsNext', 1)
        ])
        qnumber = response['FirstTrackNumberEnqueued']
        return int(qnumber)

    @only_on_master
    def remove_from_queue(self, index):
        """ Remove a track from the queue by index. The index number is
        required as an argument, where the first index is 0.

        index: the index of the track to remove; first item in the queue is 0

        Returns:
            True if the Sonos speaker successfully removed the track

        Raises SoCoException (or a subclass) upon errors.

        """
        # TODO: what do these parameters actually do?
        updid = '0'
        objid = 'Q:0/' + str(index + 1)
        self.avTransport.RemoveTrackFromQueue([
            ('InstanceID', 0),
            ('ObjectID', objid),
            ('UpdateID', updid),
        ])

    @only_on_master
    def clear_queue(self):
        """ Removes all tracks from the queue.

        Returns:
        True if the Sonos speaker cleared the queue.

        Raises SoCoException (or a subclass) upon errors.

        """
        self.avTransport.RemoveAllTracksFromQueue([
            ('InstanceID', 0),
        ])

    def get_favorite_radio_shows(self, start=0, max_items=100):
        """ Get favorite radio shows from Sonos' Radio app.

        Returns:
        A list containing the total number of favorites, the number of
        favorites returned, and the actual list of favorite radio shows,
        represented as a dictionary with `title` and `uri` keys.

        Depending on what you're building, you'll want to check to see if the
        total number of favorites is greater than the amount you
        requested (`max_items`), if it is, use `start` to page through and
        get the entire list of favorites.

        """

        return self.__get_radio_favorites(RADIO_SHOWS, start, max_items)

    def get_favorite_radio_stations(self, start=0, max_items=100):
        """ Get favorite radio stations from Sonos' Radio app.

        Returns:
        A list containing the total number of favorites, the number of
        favorites returned, and the actual list of favorite radio stations,
        represented as a dictionary with `title` and `uri` keys.

        Depending on what you're building, you'll want to check to see if the
        total number of favorites is greater than the amount you
        requested (`max_items`), if it is, use `start` to page through and
        get the entire list of favorites.

        """
        return self.__get_radio_favorites(RADIO_STATIONS, start, max_items)

    def __get_radio_favorites(self, favorite_type, start=0, max_items=100):
        """ Helper method for `get_favorite_radio_*` methods.

        Arguments:
        favorite_type -- Specify either `RADIO_STATIONS` or `RADIO_SHOWS`.
        start -- Which number to start the retrieval from. Used for paging.
        max_items -- The total number of results to return.

        """
        if favorite_type != RADIO_SHOWS or RADIO_STATIONS:
            favorite_type = RADIO_STATIONS

        response = self.contentDirectory.Browse([
            ('ObjectID', 'R:0/{0}'.format(favorite_type)),
            ('BrowseFlag', 'BrowseDirectChildren'),
            ('Filter', '*'),
            ('StartingIndex', start),
            ('RequestedCount', max_items),
            ('SortCriteria', '')
        ])
        result = {}
        favorites = []
        results_xml = response['Result']

        if results_xml != '':
            # Favorites are returned in DIDL-Lite format
            metadata = XML.fromstring(really_utf8(results_xml))

            for item in metadata.findall(
                    '{urn:schemas-upnp-org:metadata-1-0/DIDL-Lite/}item'):
                favorite = {}
                favorite['title'] = item.findtext(
                    '{http://purl.org/dc/elements/1.1/}title')
                favorite['uri'] = item.findtext(
                    '{urn:schemas-upnp-org:metadata-1-0/DIDL-Lite/}res')
                favorites.append(favorite)

        result['total'] = response['TotalMatches']
        result['returned'] = len(favorites)
        result['favorites'] = favorites

        return result

    def _update_album_art_to_full_uri(self, item):
        """Update an item's Album Art URI to be an absolute URI

        :param item: The item to update the URI for
        """
        if getattr(item, 'album_art_uri', False):
            item.album_art_uri = self._build_album_art_full_uri(
                item.album_art_uri)

    def create_sonos_playlist(self, title):
        """ Create a new empty Sonos playlist.

        :params title: Name of the playlist

        :returns: An instance of
            :py:class:`~.soco.data_structures.DidlPlaylistContainer`

        """
        response = self.avTransport.CreateSavedQueue([
            ('InstanceID', 0),
            ('Title', title),
            ('EnqueuedURI', ''),
            ('EnqueuedURIMetaData', ''),
        ])

        item_id = response['AssignedObjectID']
        obj_id = item_id.split(':', 2)[1]
        uri = "file:///jffs/settings/savedqueues.rsq#{0}".format(obj_id)

        res = [DidlResource(uri=uri, protocol_info="x-rincon-playlist:*:*:*")]
        return DidlPlaylistContainer(
            resources=res, title=title, parent_id='SQ:', item_id=item_id)

    @only_on_master
    # pylint: disable=invalid-name
    def create_sonos_playlist_from_queue(self, title):
        """ Create a new Sonos playlist from the current queue.

            :params title: Name of the playlist

            :returns: An instance of
                :py:class:`~.soco.data_structures.DidlPlaylistContainer`

        """
        # Note: probably same as Queue service method SaveAsSonosPlaylist
        # but this has not been tested.  This method is what the
        # controller uses.
        response = self.avTransport.SaveQueue([
            ('InstanceID', 0),
            ('Title', title),
            ('ObjectID', '')
        ])
        item_id = response['AssignedObjectID']
        obj_id = item_id.split(':', 2)[1]
        uri = "file:///jffs/settings/savedqueues.rsq#{0}".format(obj_id)
        res = [DidlResource(uri=uri, protocol_info="x-rincon-playlist:*:*:*")]
        return DidlPlaylistContainer(
            resources=res, title=title, parent_id='SQ:', item_id=item_id)

    def add_item_to_sonos_playlist(self, queueable_item, sonos_playlist):
        """ Adds a queueable item to a Sonos' playlist

            :param queueable_item: the item to add to the Sonos' playlist
            :param sonos_playlist: the Sonos' playlist to which the item should
                be added

        """
        # Get the update_id for the playlist
        response, _ = self._music_lib_search(sonos_playlist.item_id, 0, 1)
        update_id = response['UpdateID']

        # Form the metadata for queueable_item
        metadata = to_didl_string(queueable_item)

        # Make the request
        self.avTransport.AddURIToSavedQueue([
            ('InstanceID', 0),
            ('UpdateID', update_id),
            ('ObjectID', sonos_playlist.item_id),
            ('EnqueuedURI', queueable_item.resources[0].uri),
            ('EnqueuedURIMetaData', metadata),
<<<<<<< HEAD
            # 2 ** 32 - 1 = 4294967295, this field has always this value. Most
            # likely, playlist positions are represented as a 32 bit uint and
            # this is therefore the largest index possible. Asking to add at
            # this index therefore probably amounts to adding it "at the end"
            ('AddAtIndex', 4294967295)
=======
            ('AddAtIndex', 4294967295)  # this field has always this value, we
                                        # do not known the meaning of this
                                        # "magic" number.
>>>>>>> 2fd01f43
        ])

    def get_item_album_art_uri(self, item):
        """ Get an item's Album Art absolute URI. """

        if getattr(item, 'album_art_uri', False):
            return self._build_album_art_full_uri(item.album_art_uri)
        else:
            return None

    # pylint: disable=too-many-locals
    def search_track(self, artist, album=None, track=None,
                     full_album_art_uri=False):
        """Search for an artist, artist's albums, or specific track.

        :param artist: Artist name
        :type artist: str
        :param album: Album name
        :type album: str
        :param track: Track name
        :type track: str
        :param full_album_art_uri: If the album art URI should include the
            IP address
        :type full_album_art_uri: bool
        :returns: A :py:class:`~.soco.data_structures.SearchResult` object.
        :rtype: :py:class:`~.soco.data_structures.SearchResult`

        """
        subcategories = [artist]
        subcategories.append(album or '')

        # Perform the search
        result = self.get_album_artists(
            full_album_art_uri=full_album_art_uri,
            subcategories=subcategories, search_term=track,
            complete_result=True)
        result._metadata['search_type'] = 'search_track'
        return result

    def get_albums_for_artist(self, artist, full_album_art_uri=False):
        """Get albums for an artist.

        :param artist: Artist name
        :type artist: str
        :param full_album_art_uri: If the album art URI should include the
            IP address
        :type full_album_art_uri: bool
        :returns: A :py:class:`~.soco.data_structures.SearchResult` object.
        :rtype: :py:class:`~.soco.data_structures.SearchResult`

        """
        subcategories = [artist]
        result = self.get_album_artists(
            full_album_art_uri=full_album_art_uri,
            subcategories=subcategories,
            complete_result=True)

        reduced = [item for item in result if item.__class__ == DidlMusicAlbum]
        # It is necessary to update the list of items in two places, due to
        # a bug in SearchResult
        result[:] = reduced
        result._metadata.update({
            'item_list': reduced,
            'search_type': 'albums_for_artist',
            'number_returned': len(reduced),
            'total_matches': len(reduced)
        })
        return result

    def get_tracks_for_album(self, artist, album, full_album_art_uri=False):
        """Get tracks for an artist's album.

        :param artist: Artist name
        :type artist: str
        :param album: Album name
        :type album: str
        :param full_album_art_uri: If the album art URI should include the
            IP address
        :type full_album_art_uri: bool
        :returns: A :py:class:`~.soco.data_structures.SearchResult` object.
        :rtype: :py:class:`~.soco.data_structures.SearchResult`

        """
        subcategories = [artist, album]
        result = self.get_album_artists(
            full_album_art_uri=full_album_art_uri,
            subcategories=subcategories,
            complete_result=True)
        result._metadata['search_type'] = 'tracks_for_album'
        return result

    @property
    def library_updating(self):
        """True if the music library is in the process of being updated

        :returns: True if the music library is in the process of being updated
        :rtype: bool
        """
        result = self.contentDirectory.GetShareIndexInProgress()
        return result['IsIndexing'] != '0'

    def start_library_update(self, album_artist_display_option=''):
        """Start an update of the music library.

        If specified, album_artist_display_option changes the album
        artist compilation setting (see also album_artist_display_option).
        """
        return self.contentDirectory.RefreshShareIndex([
            ('AlbumArtistDisplayOption', album_artist_display_option),
        ])

    @property
    def album_artist_display_option(self):
        """Return the current value of the album artist compilation
        setting (see
        http://www.sonos.com/support/help/3.4/en/sonos_user_guide/
        Chap07_new/Compilation_albums.htm)

        This is a string. Possible values:

        * "WMP" - Use Album Artists
        * "ITUNES" - Use iTunes® Compilations
        * "NONE" - Do not group compilations

        To change the current setting, call `start_library_update` and
        pass the new setting.
        """
        result = self.contentDirectory.GetAlbumArtistDisplayOption()
        return result['AlbumArtistDisplayOption']


# definition section

RADIO_STATIONS = 0
RADIO_SHOWS = 1

NS = {'dc': '{http://purl.org/dc/elements/1.1/}',
      'upnp': '{urn:schemas-upnp-org:metadata-1-0/upnp/}',
      '': '{urn:schemas-upnp-org:metadata-1-0/DIDL-Lite/}'}
# Valid play modes
PLAY_MODES = ('NORMAL', 'SHUFFLE_NOREPEAT', 'SHUFFLE', 'REPEAT_ALL')

if config.SOCO_CLASS is None:
    config.SOCO_CLASS = SoCo<|MERGE_RESOLUTION|>--- conflicted
+++ resolved
@@ -14,11 +14,8 @@
 
 from .services import DeviceProperties, ContentDirectory
 from .services import RenderingControl, AVTransport, ZoneGroupTopology
-<<<<<<< HEAD
-from .services import AlarmClock, zone_group_state_shared_cache
-=======
-from .services import AlarmClock, SystemProperties, MusicServices
->>>>>>> 2fd01f43
+from .services import AlarmClock, SystemProperties, MusicServices,\
+    zone_group_state_shared_cache
 from .groups import ZoneGroup
 from .exceptions import SoCoUPnPException, SoCoSlaveException
 from .data_structures import DidlPlaylistContainer,\
@@ -903,11 +900,8 @@
             ('CurrentURI', 'x-rincon:{0}'.format(master.uid)),
             ('CurrentURIMetaData', '')
         ])
-<<<<<<< HEAD
         zone_group_state_shared_cache.clear()
         self._parse_zone_group_state()
-=======
->>>>>>> 2fd01f43
 
     def unjoin(self):
         """ Remove this speaker from a group.
@@ -926,12 +920,8 @@
         self.avTransport.BecomeCoordinatorOfStandaloneGroup([
             ('InstanceID', 0)
         ])
-<<<<<<< HEAD
         zone_group_state_shared_cache.clear()
         self._parse_zone_group_state()
-=======
->>>>>>> 2fd01f43
-
     def switch_to_line_in(self):
         """ Switch the speaker's input to line-in.
 
@@ -951,7 +941,6 @@
             ('CurrentURI', 'x-rincon-stream:{0}'.format(self.uid)),
             ('CurrentURIMetaData', '')
         ])
-<<<<<<< HEAD
 
     @property
     def is_playing_radio(self):
@@ -991,8 +980,6 @@
         ])
         track_uri = response['TrackURI']
         return re.match(r'^x-sonos-htastream:', track_uri) is not None
-=======
->>>>>>> 2fd01f43
 
     def switch_to_tv(self):
         """ Switch the playbar speaker's input to TV.
@@ -1853,17 +1840,11 @@
             ('ObjectID', sonos_playlist.item_id),
             ('EnqueuedURI', queueable_item.resources[0].uri),
             ('EnqueuedURIMetaData', metadata),
-<<<<<<< HEAD
             # 2 ** 32 - 1 = 4294967295, this field has always this value. Most
             # likely, playlist positions are represented as a 32 bit uint and
             # this is therefore the largest index possible. Asking to add at
             # this index therefore probably amounts to adding it "at the end"
             ('AddAtIndex', 4294967295)
-=======
-            ('AddAtIndex', 4294967295)  # this field has always this value, we
-                                        # do not known the meaning of this
-                                        # "magic" number.
->>>>>>> 2fd01f43
         ])
 
     def get_item_album_art_uri(self, item):
