--- conflicted
+++ resolved
@@ -252,11 +252,8 @@
         status_light -- The state of the Sonos status light.
         player_name  -- The speaker's name.
         play_mode -- The queue's repeat/shuffle settings.
-<<<<<<< HEAD
+        queue_size -- Get size of queue.
         is_playing_tv -- Is the playbar speaker input from TV?
-=======
-        queue_size -- Get size of queue.
->>>>>>> 9302fd2d
 
     .. warning::
 
